use bevy_app::{App, ScheduleRunnerPlugin, Startup, Update};
use bevy_core::{FrameCountPlugin, TaskPoolPlugin, TypeRegistrationPlugin};
use bevy_ecs::schedule::IntoSystemConfigs;
use bevy_log::{info, LogPlugin};
use std::time::Duration;

use naia_bevy_demo_shared::protocol;
use naia_bevy_server::{Plugin as ServerPlugin, ReceiveEvents, ServerConfig};

mod resources;
mod systems;

use systems::{events, init};

fn main() {
    info!("Naia Bevy Server Demo starting up");

    let mut server_config = ServerConfig::default();
    server_config.connection.disconnection_timeout_duration = Duration::from_secs(10);

    // Build App
    App::default()
        // Plugins
<<<<<<< HEAD
        .add_plugin(TaskPoolPlugin::default())
        .add_plugin(TypeRegistrationPlugin::default())
        .add_plugin(FrameCountPlugin::default())
        .insert_resource(
            // this is needed to avoid running the server at uncapped FPS
            ScheduleRunnerSettings::run_loop(Duration::from_millis(3)),
        )
        .add_plugin(ScheduleRunnerPlugin::default())
        .add_plugin(LogPlugin::default())
        .add_plugin(ServerPlugin::new(server_config, protocol()))
=======
        .add_plugins(TaskPoolPlugin::default())
        .add_plugins(TypeRegistrationPlugin::default())
        .add_plugins(FrameCountPlugin::default())
        // this is needed to avoid running the server at uncapped FPS
        .add_plugins(ScheduleRunnerPlugin::run_loop(Duration::from_millis(3)))
        .add_plugins(LogPlugin::default())
        .add_plugins(ServerPlugin::new(ServerConfig::default(), protocol()))
>>>>>>> 5a16949c
        // Startup System
        .add_systems(Startup, init)
        // Receive Server Events
        .add_systems(
            Update,
            (
                events::auth_events,
                events::connect_events,
                events::disconnect_events,
                events::error_events,
                events::tick_events,
                events::spawn_entity_events,
                events::despawn_entity_events,
                events::publish_entity_events,
                events::unpublish_entity_events,
                events::insert_component_events,
                events::update_component_events,
                events::remove_component_events,
            )
                .chain()
                .in_set(ReceiveEvents),
        )
        // Run App
        .run();
}<|MERGE_RESOLUTION|>--- conflicted
+++ resolved
@@ -21,26 +21,13 @@
     // Build App
     App::default()
         // Plugins
-<<<<<<< HEAD
-        .add_plugin(TaskPoolPlugin::default())
-        .add_plugin(TypeRegistrationPlugin::default())
-        .add_plugin(FrameCountPlugin::default())
-        .insert_resource(
-            // this is needed to avoid running the server at uncapped FPS
-            ScheduleRunnerSettings::run_loop(Duration::from_millis(3)),
-        )
-        .add_plugin(ScheduleRunnerPlugin::default())
-        .add_plugin(LogPlugin::default())
-        .add_plugin(ServerPlugin::new(server_config, protocol()))
-=======
         .add_plugins(TaskPoolPlugin::default())
         .add_plugins(TypeRegistrationPlugin::default())
         .add_plugins(FrameCountPlugin::default())
         // this is needed to avoid running the server at uncapped FPS
         .add_plugins(ScheduleRunnerPlugin::run_loop(Duration::from_millis(3)))
         .add_plugins(LogPlugin::default())
-        .add_plugins(ServerPlugin::new(ServerConfig::default(), protocol()))
->>>>>>> 5a16949c
+        .add_plugins(ServerPlugin::new(server_config, protocol()))
         // Startup System
         .add_systems(Startup, init)
         // Receive Server Events
