[package]
name = "naia-server"
<<<<<<< HEAD
version = "0.1.3"
=======
version = "0.1.4"
>>>>>>> 8b8d8a11
authors = ["connorcarpenter <connorcarpenter@gmail.com>"]
description = "A server that uses either UDP or WebRTC communication to send/receive events to/from connected clients, and syncs registered entities to clients to whom those entities are in-scope."
documentation = "https://docs.rs/naia-server"
homepage = "https://github.com/naia-rs/naia"
repository = "https://github.com/naia-rs/naia"
readme = "../README.md"
keywords = ["webrtc", "udp", "server", "networking", "gamedev"]
license = "MIT OR Apache-2.0"
categories = ["network-programming", "game-development", "wasm", "web-programming"]
edition = "2018"

[badges]
maintenance = { status = "actively-developed" }

[package.metadata.docs.rs]
features = [ "use-webrtc" ]

[features]
use-udp = [ "naia-server-socket/use-udp" ]
use-webrtc = [ "naia-server-socket/use-webrtc" ]

[dependencies]
naia-server-socket = { path = "../../naia-socket/server" } # version = "0.3.0" }
naia-shared = { version = "0.1.2", path = "../shared" }
log = "0.4"
slotmap = { version = "0.4" }
byteorder = "1.3"
indexmap = "1.4.0"
ring = "0.16.15"
futures-util = { version = "0.3", features = ["sink"] }
tokio = { version = "0.2", features = ["time"] }<|MERGE_RESOLUTION|>--- conflicted
+++ resolved
@@ -1,10 +1,6 @@
 [package]
 name = "naia-server"
-<<<<<<< HEAD
-version = "0.1.3"
-=======
 version = "0.1.4"
->>>>>>> 8b8d8a11
 authors = ["connorcarpenter <connorcarpenter@gmail.com>"]
 description = "A server that uses either UDP or WebRTC communication to send/receive events to/from connected clients, and syncs registered entities to clients to whom those entities are in-scope."
 documentation = "https://docs.rs/naia-server"
