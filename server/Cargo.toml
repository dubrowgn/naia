[package]
name = "naia-server"
version = "0.8.0"
authors = ["connorcarpenter <connorcarpenter@gmail.com>"]
workspace = ".."
description = "A server that uses either UDP or WebRTC communication to send/receive messages to/from connected clients, and syncs registered Entities/Components to clients to whom they are in-scope."
documentation = "https://docs.rs/naia-server"
homepage = "https://github.com/naia-rs/naia"
repository = "https://github.com/naia-rs/naia"
readme = "../README.md"
keywords = ["webrtc", "udp", "server", "networking", "gamedev"]
categories = ["network-programming", "game-development", "wasm", "web-programming"]
license = "MIT OR Apache-2.0"
edition = "2021"

[badges]
maintenance = { status = "actively-developed" }

[package.metadata.docs.rs]
features = [ "use-webrtc" ]

[features]
use-udp = [ "naia-server-socket/use-udp" ]
use-webrtc = [ "naia-server-socket/use-webrtc" ]
bevy_support = ["naia-shared/bevy_support"]

[dependencies]
<<<<<<< HEAD
naia-server-socket = { path = "../../naia-socket/server" }
naia-shared = { path = "../shared", version = "=0.7.3" }
=======
naia-server-socket = { version = "0.8" }
naia-shared = { path = "../shared", version = "0.8" }
>>>>>>> bac9eea7
log = "0.4"
ring = "0.16.15"
cfg-if = "=1.0.0"
fastrand = "1.7.0"<|MERGE_RESOLUTION|>--- conflicted
+++ resolved
@@ -25,14 +25,9 @@
 bevy_support = ["naia-shared/bevy_support"]
 
 [dependencies]
-<<<<<<< HEAD
 naia-server-socket = { path = "../../naia-socket/server" }
-naia-shared = { path = "../shared", version = "=0.7.3" }
-=======
-naia-server-socket = { version = "0.8" }
 naia-shared = { path = "../shared", version = "0.8" }
->>>>>>> bac9eea7
 log = "0.4"
 ring = "0.16.15"
-cfg-if = "=1.0.0"
+cfg-if = "1.0.0"
 fastrand = "1.7.0"